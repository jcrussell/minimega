// Copyright (2015) Sandia Corporation.
// Under the terms of Contract DE-AC04-94AL85000 with Sandia Corporation,
// the U.S. Government retains certain rights in this software.

package ron

import (
	"encoding/gob"
	"fmt"
	"io"
	log "minilog"
	"miniplumber"
	"minitunnel"
	"net"
	"strings"
	"sync"
	"time"
)

const (
	PIPE_NEW_READER = iota
	PIPE_NEW_WRITER
	PIPE_CLOSE_READER
	PIPE_CLOSE_WRITER
	PIPE_DATA
)

type Client struct {
	UUID     string
	Arch     string
	OS       string
	Version  string
	Hostname string
	IPs      []string
	MACs     []string

	// Processes that are running in the background
	Processes map[int]*Process

	// Tags set via the command socket since the last heartbeat. Also used by
	// the server to determine whether the client matches a given filter.
	Tags map[string]string

	// Responses for commands processed since the last heartbeat
	Responses []*Response

	// Files requested by the server since the last heartbeat
	Files []*File

	// LastCommandID is the last command ID that the client processed.
	LastCommandID int
}

type client struct {
	*Client    // embed
	sync.Mutex // embed

	checkin time.Time // when the client last checked in

	tunnel *minitunnel.Tunnel

	// writeMu serializes calls to enc.Encode
	writeMu sync.Mutex

	conn io.ReadWriteCloser
	enc  *gob.Encoder
	dec  *gob.Decoder

	// maxCommandID is the highest command ID that we have processed for this
	// client. Should be reset if the command counter is reset.
	maxCommandID int

<<<<<<< HEAD
	// mangled is true if qemu flipped octets on us
	mangled bool
=======
	// pipe readers and writers
	pipeLock    sync.Mutex
	pipeReaders map[string]*miniplumber.Reader
	pipeWriters map[string]chan<- string
>>>>>>> 6bedf537
}

func (c *client) sendMessage(m *Message) error {
	c.writeMu.Lock()
	defer c.writeMu.Unlock()

	return c.enc.Encode(m)
}

// Matches tests whether all the filters match the client.
func (c *Client) Matches(f *Filter) bool {
	if f == nil {
		return true
	}

	if f.UUID != "" && f.UUID != c.UUID {
		log.Debug("failed match on UUID: %v != %v", f.UUID, c.UUID)
		return false
	}
	if f.Hostname != "" && f.Hostname != c.Hostname {
		log.Debug("failed match on hostname: %v != %v", f.Hostname, c.Hostname)
		return false
	}
	if f.Arch != "" && f.Arch != c.Arch {
		log.Debug("failed match on arch: %v != %v", f.Arch, c.Arch)
		return false
	}
	if f.OS != "" && f.OS != c.OS {
		log.Debug("failed match on os: %v != %v", f.OS, c.OS)
		return false
	}

	for k, v := range f.Tags {
		if c.Tags[k] != v {
			log.Debug("failed match on tag %v, %v != %v", k, v, c.Tags[k])
			return false
		}
	}

	return c.matchesIP(f) && c.matchesMAC(f)
}

// matchesIP tests whether the IP or CIDR specified in the filter matches at
// least one of the client's IPs.
func (c *Client) matchesIP(f *Filter) bool {
	if f.IP == "" {
		return true
	}

	// special case, IPs can match on CIDRs as well as full IPs
	if strings.Contains(f.IP, "/") {
		_, ipnet, err := net.ParseCIDR(f.IP)
		if err != nil {
			log.Error("invalid CIDR %v: %v", f.IP, err)
			return false
		}

		for _, ip := range c.IPs {
			if ipnet.Contains(net.ParseIP(ip)) {
				return true
			}
			log.Debug("failed match on CIDR %v %v", f.IP, ip)
		}

		return false
	}

	i := net.ParseIP(f.IP)
	if i == nil {
		log.Error("invalid IP: %v", f.IP)
		return false
	}

	for _, ip := range c.IPs {
		if i.Equal(net.ParseIP(ip)) {
			return true
		}
		log.Debug("failed match on ip %v %v", f.IP, ip)
	}

	return false
}

// matchesMAC tests whether the MAC specified in the filter matches at least
// one of the client's MACs.
func (c *Client) matchesMAC(f *Filter) bool {
	if f.MAC == "" {
		return true
	}

	for _, mac := range c.MACs {
		if f.MAC == mac {
			return true
		}

		log.Debug("failed match on mac %v %v", f.MAC, mac)
	}

	return false
}

func (c *client) pipeHandler(namespace string, plumber *miniplumber.Plumber, m *Message) {
	c.pipeLock.Lock()
	defer c.pipeLock.Unlock()

	pipe := m.Pipe
	if namespace != "" {
		pipe = fmt.Sprintf("%v//%v", namespace, m.Pipe)
	}

	switch m.PipeMode {
	case PIPE_NEW_READER:
		// register a new reader, if the client doesn't already have a
		// reader on this pipe
		if _, ok := c.pipeReaders[pipe]; !ok {
			p := plumber.NewReader(pipe)
			c.pipeReaders[pipe] = p
			go func() {
				defer func() {
					c.pipeLock.Lock()
					defer c.pipeLock.Unlock()
					delete(c.pipeReaders, pipe)
				}()
				for {
					select {
					case v := <-p.C:
						c.sendMessage(&Message{
							Type:     MESSAGE_PIPE,
							Pipe:     m.Pipe, // use the non-namespace pipe name for downstream
							PipeMode: PIPE_DATA,
							PipeData: v,
						})
					case <-p.Done:
						// signal the close downstream
						c.sendMessage(&Message{
							Type:     MESSAGE_PIPE,
							Pipe:     m.Pipe, // use the non-namespace pipe name for downstream
							PipeMode: PIPE_CLOSE_READER,
						})
						return
					}
				}
			}()
		}
	case PIPE_NEW_WRITER:
		if _, ok := c.pipeWriters[pipe]; !ok {
			p := plumber.NewWriter(pipe)
			c.pipeWriters[pipe] = p
		}
	case PIPE_CLOSE_READER:
		if p, ok := c.pipeReaders[pipe]; ok {
			// the reader goroutine will delete the reader from the
			// map. We do this because miniplumber can close the
			// reader for us asynchronously, and we want to clean
			// up accordingly.
			p.Close()
		}
	case PIPE_CLOSE_WRITER:
		if p, ok := c.pipeWriters[pipe]; ok {
			close(p)
			delete(c.pipeWriters, pipe)
		}
	case PIPE_DATA:
		// incoming data to the server is a write. The corresponding
		// data message in the miniccc client is a read.
		if p, ok := c.pipeWriters[pipe]; ok {
			p <- m.PipeData
		} else {
			log.Error("no such pipe: %v", pipe)
		}
	default:
		log.Error("unknown message type: %v", m.PipeMode)
		return
	}
}<|MERGE_RESOLUTION|>--- conflicted
+++ resolved
@@ -70,15 +70,16 @@
 	// client. Should be reset if the command counter is reset.
 	maxCommandID int
 
-<<<<<<< HEAD
 	// mangled is true if qemu flipped octets on us
 	mangled bool
-=======
+
+	// Namespace for the VM, set during handshake
+	Namespace string
+
 	// pipe readers and writers
 	pipeLock    sync.Mutex
 	pipeReaders map[string]*miniplumber.Reader
 	pipeWriters map[string]chan<- string
->>>>>>> 6bedf537
 }
 
 func (c *client) sendMessage(m *Message) error {
@@ -180,13 +181,13 @@
 	return false
 }
 
-func (c *client) pipeHandler(namespace string, plumber *miniplumber.Plumber, m *Message) {
+func (c *client) pipeHandler(plumber *miniplumber.Plumber, m *Message) {
 	c.pipeLock.Lock()
 	defer c.pipeLock.Unlock()
 
 	pipe := m.Pipe
-	if namespace != "" {
-		pipe = fmt.Sprintf("%v//%v", namespace, m.Pipe)
+	if c.Namespace != "" {
+		pipe = fmt.Sprintf("%v//%v", c.Namespace, m.Pipe)
 	}
 
 	switch m.PipeMode {
