--- conflicted
+++ resolved
@@ -78,13 +78,9 @@
 	return nil
 }
 
-<<<<<<< HEAD
 func cliVLANsAdd(c *minicli.Command, resp *minicli.Response) error {
-=======
-func cliVLANsAdd(c *minicli.Command, resp *minicli.Response) {
 	namespace := GetNamespaceName()
 
->>>>>>> b27a11c5
 	// Prepend `<namespace>//` if it doesn't look like the user already
 	// included it.
 	alias := c.StringArgs["alias"]
@@ -100,13 +96,9 @@
 	return allocatedVLANs.AddAlias(alias, vlan)
 }
 
-<<<<<<< HEAD
 func cliVLANsRange(c *minicli.Command, resp *minicli.Response) error {
-=======
-func cliVLANsRange(c *minicli.Command, resp *minicli.Response) {
 	namespace := GetNamespaceName()
 
->>>>>>> b27a11c5
 	if c.StringArgs["min"] != "" && c.StringArgs["max"] != "" {
 		min, err := strconv.Atoi(c.StringArgs["min"])
 		max, err2 := strconv.Atoi(c.StringArgs["max"])
@@ -166,13 +158,9 @@
 	return nil
 }
 
-<<<<<<< HEAD
 func cliClearVLANs(c *minicli.Command, resp *minicli.Response) error {
-=======
-func cliClearVLANs(c *minicli.Command) *minicli.Response {
 	namespace := GetNamespaceName()
 
->>>>>>> b27a11c5
 	prefix := c.StringArgs["prefix"]
 	if namespace != "" {
 		prefix = namespace + vlans.AliasSep + prefix
